--- conflicted
+++ resolved
@@ -127,11 +127,8 @@
     else:
         width = charstring.width - charstring.private.nominalWidthX
 
-<<<<<<< HEAD
     t2_pen = T2CharStringPen(width=width, glyphSet=None)
-=======
-    t2_pen = T2CharStringPen(width, glyphSet=None)
->>>>>>> add614d9
+
     path.draw(t2_pen)
     charstring = t2_pen.getCharString()
     return charstring
